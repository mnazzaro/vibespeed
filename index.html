<!doctype html>
<html>
  <head>
    <meta charset="UTF-8" />
    <title>Hello World!</title>

  </head>
  <body>
<<<<<<< HEAD
    <script type="module" src="/src/renderer.ts"></script>
=======
    <script type="module" src="/src/renderer.tsx"></script>
>>>>>>> d8fc28a5
  </body>
</html><|MERGE_RESOLUTION|>--- conflicted
+++ resolved
@@ -2,14 +2,10 @@
 <html>
   <head>
     <meta charset="UTF-8" />
-    <title>Hello World!</title>
+    <title>VibeSpeed</title>
 
   </head>
   <body>
-<<<<<<< HEAD
-    <script type="module" src="/src/renderer.ts"></script>
-=======
     <script type="module" src="/src/renderer.tsx"></script>
->>>>>>> d8fc28a5
   </body>
 </html>